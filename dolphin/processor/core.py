--- conflicted
+++ resolved
@@ -66,14 +66,10 @@
         recipe = Recipe(config, sampler=sampler, thread_count=thread_count)
 
         psf_supersampling_factor = config.get_psf_supersampled_factor()
-<<<<<<< HEAD
-        kwargs_data_joint = self.get_kwargs_data_joint(lens_name,
-                              psf_supersampled_factor=psf_supersampling_factor)
-=======
         kwargs_data_joint = self.get_kwargs_data_joint(
             lens_name,
             psf_supersampled_factor=psf_supersampling_factor)
->>>>>>> 75af85aa
+
 
         fitting_sequence = FittingSequence(
             kwargs_data_joint,
