--- conflicted
+++ resolved
@@ -189,11 +189,9 @@
 
         return kwargs_model
 
-<<<<<<< HEAD
+
     def get_kwargs_constraints(self):
-=======
-    def get_kwargs_constraints(self, verbose=False):
->>>>>>> c43e91c9
+
         """
         Create `kwargs_constraints`.
 
